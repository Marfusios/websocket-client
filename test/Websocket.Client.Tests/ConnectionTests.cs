--- conflicted
+++ resolved
@@ -69,11 +69,7 @@
         [Fact]
         public async Task StartOrFail_InvalidServer_ShouldThrowException()
         {
-<<<<<<< HEAD
-            using (var client = _context.CreateClient(new Uri($"wss://{SimpleStartup.InvalidTestHost}")))
-=======
             using (var client = _context.CreateInvalidClient(new Uri("wss://google.com")))
->>>>>>> ab841fd4
             {
                 string received = null;
                 var receivedCount = 0;
