﻿<Project Sdk="Microsoft.NET.Sdk">

  <PropertyGroup>
<<<<<<< HEAD
    <TargetFramework>netcoreapp3.1</TargetFramework>
=======
    <TargetFramework>net6</TargetFramework>
>>>>>>> ab841fd4

    <IsPackable>false</IsPackable>
  </PropertyGroup>

  <ItemGroup>
<<<<<<< HEAD
    <PackageReference Include="Serilog.Extensions.Logging" Version="3.0.1" />
    <PackageReference Include="Microsoft.NET.Test.Sdk" Version="15.7.2" />
    <PackageReference Include="Serilog.Sinks.XUnit" Version="1.0.21" />
    <PackageReference Include="xunit" Version="2.3.1" />
    <PackageReference Include="xunit.runner.visualstudio" Version="2.3.1" />
    <PackageReference Include="Xunit.SkippableFact" Version="1.3.6" />
=======
    <PackageReference Include="Microsoft.NET.Test.Sdk" Version="17.0.0" />
    <PackageReference Include="Serilog.Sinks.XUnit" Version="2.0.4" />
    <PackageReference Include="xunit" Version="2.4.1" />
    <PackageReference Include="xunit.runner.visualstudio" Version="2.4.3">
      <PrivateAssets>all</PrivateAssets>
      <IncludeAssets>runtime; build; native; contentfiles; analyzers; buildtransitive</IncludeAssets>
    </PackageReference>
    <PackageReference Include="Xunit.SkippableFact" Version="1.4.13" />
>>>>>>> ab841fd4
    <DotNetCliToolReference Include="dotnet-xunit" Version="2.3.1" />
  </ItemGroup>

  <ItemGroup>
    <ProjectReference Include="..\..\src\Websocket.Client\Websocket.Client.csproj" />
  </ItemGroup>

</Project><|MERGE_RESOLUTION|>--- conflicted
+++ resolved
@@ -1,25 +1,14 @@
 ﻿<Project Sdk="Microsoft.NET.Sdk">
 
   <PropertyGroup>
-<<<<<<< HEAD
-    <TargetFramework>netcoreapp3.1</TargetFramework>
-=======
     <TargetFramework>net6</TargetFramework>
->>>>>>> ab841fd4
 
     <IsPackable>false</IsPackable>
   </PropertyGroup>
 
   <ItemGroup>
-<<<<<<< HEAD
-    <PackageReference Include="Serilog.Extensions.Logging" Version="3.0.1" />
-    <PackageReference Include="Microsoft.NET.Test.Sdk" Version="15.7.2" />
-    <PackageReference Include="Serilog.Sinks.XUnit" Version="1.0.21" />
-    <PackageReference Include="xunit" Version="2.3.1" />
-    <PackageReference Include="xunit.runner.visualstudio" Version="2.3.1" />
-    <PackageReference Include="Xunit.SkippableFact" Version="1.3.6" />
-=======
-    <PackageReference Include="Microsoft.NET.Test.Sdk" Version="17.0.0" />
+	<PackageReference Include="Serilog.Extensions.Logging" Version="3.0.1" />
+	<PackageReference Include="Microsoft.NET.Test.Sdk" Version="17.0.0" />
     <PackageReference Include="Serilog.Sinks.XUnit" Version="2.0.4" />
     <PackageReference Include="xunit" Version="2.4.1" />
     <PackageReference Include="xunit.runner.visualstudio" Version="2.4.3">
@@ -27,7 +16,6 @@
       <IncludeAssets>runtime; build; native; contentfiles; analyzers; buildtransitive</IncludeAssets>
     </PackageReference>
     <PackageReference Include="Xunit.SkippableFact" Version="1.4.13" />
->>>>>>> ab841fd4
     <DotNetCliToolReference Include="dotnet-xunit" Version="2.3.1" />
   </ItemGroup>
 
