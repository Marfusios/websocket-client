using Microsoft.Extensions.Logging;
using Microsoft.Extensions.Logging.Abstractions;
using Microsoft.IO;
using System;
using System.IO;
using System.Net.WebSockets;
using System.Reactive.Linq;
using System.Reactive.Subjects;
using System.Text;
using System.Threading;
using System.Threading.Tasks;
using Websocket.Client.Exceptions;
using Websocket.Client.Threading;

namespace Websocket.Client
{
    /// <summary>
    /// A simple websocket client with built-in reconnection and error handling
    /// </summary>
    public partial class WebsocketClient : IWebsocketClient
    {
        private readonly ILogger<WebsocketClient> _logger;
        private readonly WebsocketAsyncLock _locker = new WebsocketAsyncLock();
        private readonly Func<Uri, CancellationToken, Task<WebSocket>> _connectionFactory;
        private readonly RecyclableMemoryStreamManager? _memoryStreamManager;
        private static readonly Lazy<RecyclableMemoryStreamManager> _globalMemoryStreamManager = new Lazy<RecyclableMemoryStreamManager>(new RecyclableMemoryStreamManager());

        private RecyclableMemoryStreamManager MemoryStreamManager =>
            _memoryStreamManager ?? _globalMemoryStreamManager.Value;
        
        private Uri _url;
        private Timer? _lastChanceTimer;
        private DateTime _lastReceivedMsg = DateTime.UtcNow;

        private Timer? _errorReconnectTimer;

        private bool _disposing;
        private bool _reconnecting;
        private bool _stopping;
        private bool _isReconnectionEnabled = true;
        private WebSocket? _client;
        private CancellationTokenSource? _cancellation;
        private CancellationTokenSource? _cancellationTotal;

        private readonly Subject<ResponseMessage> _messageReceivedSubject = new Subject<ResponseMessage>();
        private readonly Subject<ReconnectionInfo> _reconnectionSubject = new Subject<ReconnectionInfo>();
        private readonly Subject<DisconnectionInfo> _disconnectedSubject = new Subject<DisconnectionInfo>();

        /// <summary>
        /// A simple websocket client with built-in reconnection and error handling
        /// </summary>
        /// <param name="url">Target websocket url (wss://)</param>
        /// <param name="clientFactory">Optional factory for native ClientWebSocket, use it whenever you need some custom features (proxy, settings, etc)</param>
        /// <param name="memoryStreamManager">Optional memory stream manager that can be reused on multiple occasions</param>
        public WebsocketClient(Uri url, Func<ClientWebSocket>? clientFactory = null, RecyclableMemoryStreamManager? memoryStreamManager = null)
            : this(url, null, GetClientFactory(clientFactory), memoryStreamManager)
        {
        }

        /// <summary>
        /// A simple websocket client with built-in reconnection and error handling
        /// </summary>
        /// <param name="url">Target websocket url (wss://)</param>
        /// <param name="logger">Logger instance, can be null</param>
        /// <param name="clientFactory">Optional factory for native ClientWebSocket, use it whenever you need some custom features (proxy, settings, etc)</param>
        /// <param name="memoryStreamManager">Optional memory stream manager that can be reused on multiple occasions</param>
        public WebsocketClient(Uri url, ILogger<WebsocketClient>? logger, Func<ClientWebSocket>? clientFactory = null, RecyclableMemoryStreamManager? memoryStreamManager = null)
            : this(url, logger, GetClientFactory(clientFactory), memoryStreamManager)
        {
        }

        /// <summary>
        /// A simple websocket client with built-in reconnection and error handling
        /// </summary>
        /// <param name="url">Target websocket url (wss://)</param>
        /// <param name="logger">Logger instance, can be null</param>
        /// <param name="connectionFactory">Optional factory for native creating and connecting to a websocket. The method should return a <see cref="WebSocket"/> which is connected. Use it whenever you need some custom features (proxy, settings, etc)</param>
        /// <param name="memoryStreamManager">Optional memory stream manager that can be reused on multiple occasions</param>
        public WebsocketClient(Uri url, ILogger<WebsocketClient>? logger, Func<Uri, CancellationToken, Task<WebSocket>>? connectionFactory, RecyclableMemoryStreamManager? memoryStreamManager = null)
        {
            Validations.Validations.ValidateInput(url, nameof(url));

            _logger = logger ?? NullLogger<WebsocketClient>.Instance;
            _url = url;
            _connectionFactory = connectionFactory ?? (async (uri, token) =>
            {
                //var client = new ClientWebSocket
                //{
                //    Options = { KeepAliveInterval = new TimeSpan(0, 0, 5, 0) }
                //};
                var client = new ClientWebSocket();
                await client.ConnectAsync(uri, token).ConfigureAwait(false);
                return client;
            });
            _memoryStreamManager = memoryStreamManager;
        }

        /// <inheritdoc />
        public Uri Url
        {
            get => _url;
            set
            {
                Validations.Validations.ValidateInput(value, nameof(Url));
                _url = value;
            }
        }

        /// <summary>
        /// Stream with received message (raw format)
        /// </summary>
        public IObservable<ResponseMessage> MessageReceived => _messageReceivedSubject.AsObservable();

        /// <summary>
        /// Stream for reconnection event (triggered after the new connection) 
        /// </summary>
        public IObservable<ReconnectionInfo> ReconnectionHappened => _reconnectionSubject.AsObservable();

        /// <summary>
        /// Stream for disconnection event (triggered after the connection was lost) 
        /// </summary>
        public IObservable<DisconnectionInfo> DisconnectionHappened => _disconnectedSubject.AsObservable();

        /// <summary>
        /// Time range for how long to wait before reconnecting if no message comes from server.
        /// Set null to disable this feature. 
        /// Default: 1 minute
        /// </summary>
        public TimeSpan? ReconnectTimeout { get; set; } = TimeSpan.FromMinutes(1);

        /// <summary>
        /// Time range for how long to wait before reconnecting if last reconnection failed.
        /// Set null to disable this feature. 
        /// Default: 1 minute
        /// </summary>
        public TimeSpan? ErrorReconnectTimeout { get; set; } = TimeSpan.FromMinutes(1);

        /// <summary>
        /// Time range for how long to wait before reconnecting if connection is lost with a transient error.
        /// Set null to disable this feature. 
        /// Default: null/disabled (immediately)
        /// </summary>
        public TimeSpan? LostReconnectTimeout { get; set; }

        /// <summary>
        /// Enable or disable reconnection functionality (enabled by default)
        /// </summary>
        public bool IsReconnectionEnabled
        {
            get => _isReconnectionEnabled;
            set
            {
                _isReconnectionEnabled = value;

                if (IsStarted)
                {
                    if (_isReconnectionEnabled)
                    {
                        ActivateLastChance();
                    }
                    else
                    {
                        DeactivateLastChance();
                    }
                }
            }
        }

        /// <summary>
        /// Get or set the name of the current websocket client instance.
        /// For logging purpose (in case you use more parallel websocket clients and want to distinguish between them)
        /// </summary>
        public string? Name { get; set; }

        /// <summary>
        /// Returns true if Start() method was called at least once. False if not started or disposed
        /// </summary>
        public bool IsStarted { get; private set; }

        /// <summary>
        /// Returns true if client is running and connected to the server
        /// </summary>
        public bool IsRunning { get; private set; }

        /// <summary>
        /// Enable or disable text message conversion from binary to string (via 'MessageEncoding' property).
        /// Default: true
        /// </summary>
        public bool IsTextMessageConversionEnabled { get; set; } = true;

        /// <summary>
        /// Enable or disable automatic <see cref="MemoryStream.Dispose(bool)"/> of the <see cref="MemoryStream"/> 
        /// after sending data (only available for binary response).
        /// Setting value to false allows you to access the stream directly.
        /// <warning>However, keep in mind that you need to handle the dispose yourself.</warning>
        /// Default: true
        /// </summary>
        public bool IsStreamDisposedAutomatically { get; set; } = true;

        /// <inheritdoc />
        public Encoding? MessageEncoding { get; set; }

        /// <inheritdoc />
        public ClientWebSocket? NativeClient => GetSpecificOrThrow(_client);

        /// <summary>
        /// Terminate the websocket connection and cleanup everything
        /// </summary>
        public void Dispose()
        {
            _disposing = true;
            _logger.LogDebug(L("Disposing.."), Name);
            try
            {
                _messagesTextToSendQueue.Writer.Complete();
                _messagesBinaryToSendQueue.Writer.Complete();
                _lastChanceTimer?.Dispose();
                _errorReconnectTimer?.Dispose();
                _cancellation?.Cancel();
                _cancellationTotal?.Cancel();
                _client?.Abort();
                _client?.Dispose();
                _cancellation?.Dispose();
                _cancellationTotal?.Dispose();
                _messageReceivedSubject.OnCompleted();
                _reconnectionSubject.OnCompleted();
            }
            catch (Exception e)
            {
                _logger.LogError(e, L("Failed to dispose client, error: {error}"), Name, e.Message);
            }

            if (IsRunning)
            {
                _disconnectedSubject.OnNext(DisconnectionInfo.Create(DisconnectionType.Exit, _client, null));
            }

            IsRunning = false;
            IsStarted = false;
            _disconnectedSubject.OnCompleted();
        }

        /// <summary>
        /// Start listening to the websocket stream on the background thread.
        /// In case of connection error it doesn't throw an exception.
        /// Only streams a message via 'DisconnectionHappened' and logs it. 
        /// </summary>
        public Task Start()
        {
            return StartInternal(false);
        }

        /// <summary>
        /// Start listening to the websocket stream on the background thread. 
        /// In case of connection error it throws an exception.
        /// Fail fast approach. 
        /// </summary>
        public Task StartOrFail()
        {
            return StartInternal(true);
        }

        /// <summary>
        /// Stop/close websocket connection with custom close code.
        /// Method doesn't throw exception, only logs it and mark client as closed. 
        /// </summary>
        /// <returns>Returns true if close was initiated successfully</returns>
        public async Task<bool> Stop(WebSocketCloseStatus status, string statusDescription)
        {
            var result = await StopInternal(
                _client,
                status,
                statusDescription,
                null,
                false,
                false).ConfigureAwait(false);
            _disconnectedSubject.OnNext(DisconnectionInfo.Create(DisconnectionType.ByUser, _client, null));
            return result;
        }

        /// <summary>
        /// Stop/close websocket connection with custom close code.
        /// Method could throw exceptions, but client is marked as closed anyway.
        /// </summary>
        /// <returns>Returns true if close was initiated successfully</returns>
        public async Task<bool> StopOrFail(WebSocketCloseStatus status, string statusDescription)
        {
            var result = await StopInternal(
                _client,
                status,
                statusDescription,
                null,
                true,
                false).ConfigureAwait(false);
            _disconnectedSubject.OnNext(DisconnectionInfo.Create(DisconnectionType.ByUser, _client, null));
            return result;
        }

        private static Func<Uri, CancellationToken, Task<WebSocket>>? GetClientFactory(Func<ClientWebSocket>? clientFactory)
        {
            if (clientFactory == null)
                return null;

            return (async (uri, token) =>
            {
                var client = clientFactory();
                await client.ConnectAsync(uri, token).ConfigureAwait(false);
                return client;
            });
        }

        private async Task StartInternal(bool failFast)
        {
            if (_disposing)
            {
                throw new WebsocketException($"Client {Name} is already disposed, starting not possible");
            }

            if (IsStarted)
            {
                _logger.LogDebug(L("Client already started, ignoring.."), Name);
                return;
            }

            IsStarted = true;

            _logger.LogDebug(L("Starting.."), Name);
            _cancellation = new CancellationTokenSource();
            _cancellationTotal = new CancellationTokenSource();

            await StartClient(_url, _cancellation.Token, ReconnectionType.Initial, failFast).ConfigureAwait(false);

            StartBackgroundThreadForSendingText();
            StartBackgroundThreadForSendingBinary();
        }

        private async Task<bool> StopInternal(WebSocket? client, WebSocketCloseStatus status, string statusDescription,
            CancellationToken? cancellation, bool failFast, bool byServer)
        {
            if (_disposing)
            {
                throw new WebsocketException($"Client {Name} is already disposed, stopping not possible");
            }

            DeactivateLastChance();

            if (client == null)
            {
                IsStarted = false;
                IsRunning = false;
                return false;
            }

            if (!IsRunning)
            {
                _logger.LogInformation(L("Client is already stopped"), Name);
                IsStarted = false;
                return false;
            }

            var result = false;
            try
            {
                var cancellationToken = cancellation ?? CancellationToken.None;
                _stopping = true;
                if (byServer)
                    await client.CloseOutputAsync(status, statusDescription, cancellationToken);
                else
                    await client.CloseAsync(status, statusDescription, cancellationToken);
                result = true;
            }
            catch (Exception e)
            {
                _logger.LogError(e, L("Error while stopping client, message: '{error}'"), Name, e.Message);

                if (failFast)
                {
                    // fail fast, propagate exception
                    throw new WebsocketException($"Failed to stop Websocket client {Name}, error: '{e.Message}'", e);
                }
            }
            finally
            {
                IsRunning = false;
                _stopping = false;

                if (!byServer || !IsReconnectionEnabled)
                {
                    // stopped manually or no reconnection, mark client as non-started
                    IsStarted = false;
                }
            }

            return result;
        }

        private async Task StartClient(Uri uri, CancellationToken token, ReconnectionType type, bool failFast)
        {
            DeactivateLastChance();

            try
            {
                _client = await _connectionFactory(uri, token).ConfigureAwait(false);
                _ = Listen(_client, token);
                IsRunning = true;
                IsStarted = true;
                _reconnectionSubject.OnNext(ReconnectionInfo.Create(type));
                _lastReceivedMsg = DateTime.UtcNow;
                ActivateLastChance();
            }
            catch (Exception e)
            {
                var info = DisconnectionInfo.Create(DisconnectionType.Error, _client, e);
                _disconnectedSubject.OnNext(info);

                if (info.CancelReconnection)
                {
                    // reconnection canceled by user, do nothing
                    _logger.LogError(e, L("Exception while connecting. " +
                                       "Reconnecting canceled by user, exiting. Error: '{error}'"), Name, e.Message);
                    return;
                }

                if (failFast)
                {
                    // fail fast, propagate exception
                    // do not reconnect
                    throw new WebsocketException($"Failed to start Websocket client {Name}, error: '{e.Message}'", e);
                }

                if (ErrorReconnectTimeout == null)
                {
                    _logger.LogError(e, L("Exception while connecting. " +
                                       "Reconnecting disabled, exiting. Error: '{error}'"), Name, e.Message);
                    return;
                }

                var timeout = ErrorReconnectTimeout.Value;
                _logger.LogError(e, L("Exception while connecting. " +
                                   "Waiting {timeout} sec before next reconnection try. Error: '{error}'"), Name, timeout.TotalSeconds, e.Message);
                _errorReconnectTimer?.Dispose();
                _errorReconnectTimer = new Timer(ReconnectOnError, e, timeout, Timeout.InfiniteTimeSpan);
            }
        }

        private void ReconnectOnError(object? state)
        {
            // await Task.Delay(timeout, token).ConfigureAwait(false);
            _ = Reconnect(ReconnectionType.Error, false, state as Exception).ConfigureAwait(false);
        }

        private bool IsClientConnected()
        {
            return _client?.State == WebSocketState.Open;
        }

        private async Task Listen(WebSocket client, CancellationToken token)
        {
            Exception? causedException = null;
            try
            {
                // define buffer here and reuse, to avoid more allocation
                const int chunkSize = 1024 * 4;
                var buffer = new Memory<byte>(new byte[chunkSize]);

                do
                {
                    ValueWebSocketReceiveResult result;
<<<<<<< HEAD
                    var ms = MemoryStreamManager.GetStream();
=======
                    var ms = _memoryStreamManager.GetStream();
>>>>>>> 1bc98f08

                    while (true)
                    {
                        result = await client.ReceiveAsync(buffer, token);
                        ms.Write(buffer[..result.Count].Span);

                        if (result.EndOfMessage)
                            break;
                    }

                    ms.Seek(0, SeekOrigin.Begin);

                    ResponseMessage message;
                    bool shouldDisposeStream = true;

                    if (result.MessageType == WebSocketMessageType.Text && IsTextMessageConversionEnabled)
                    {
                        var data = GetEncoding().GetString(ms.GetBuffer(), 0, (int)ms.Length);
                        message = ResponseMessage.TextMessage(data);
                    }
                    else if (result.MessageType == WebSocketMessageType.Close)
                    {
                        _logger.LogTrace(L("Received close message"), Name);

                        if (!IsStarted || _stopping)
                        {
                            return;
                        }

                        var info = DisconnectionInfo.Create(DisconnectionType.ByServer, client, null);
                        _disconnectedSubject.OnNext(info);

                        if (info.CancelClosing)
                        {
                            // closing canceled, reconnect if enabled
                            if (IsReconnectionEnabled)
                            {
                                throw new OperationCanceledException($"Websocket connection was closed by server (client: {Name})");
                            }

                            continue;
                        }

                        await StopInternal(client, WebSocketCloseStatus.NormalClosure, "Closing",
                            token, false, true);

                        // reconnect if enabled
                        if (IsReconnectionEnabled && !ShouldIgnoreReconnection(client))
                        {
                            _ = ReconnectSynchronized(ReconnectionType.Lost, false, null);
                        }

                        return;
                    }
                    else
                    {
                        if (IsStreamDisposedAutomatically)
                        {
                            message = ResponseMessage.BinaryMessage(ms.ToArray());
                        }
                        else
                        {
                            message = ResponseMessage.BinaryStreamMessage(ms);
                            shouldDisposeStream = false;
                        }
                    }

                    if (shouldDisposeStream)
                        ms.Dispose();

                    _logger.LogTrace(L("Received:  {message}"), Name, message);
                    _lastReceivedMsg = DateTime.UtcNow;
                    _messageReceivedSubject.OnNext(message);

                } while (client.State == WebSocketState.Open && !token.IsCancellationRequested);
            }
            catch (TaskCanceledException e)
            {
                // task was canceled, ignore
                causedException = e;
            }
            catch (OperationCanceledException e)
            {
                // operation was canceled, ignore
                causedException = e;
            }
            catch (ObjectDisposedException e)
            {
                // client was disposed, ignore
                causedException = e;
            }
            catch (Exception e)
            {
                _logger.LogError(e, L("Error while listening to websocket stream, error: '{error}'"), Name, e.Message);
                causedException = e;
            }

            if (ShouldIgnoreReconnection(client) || !IsStarted)
            {
                // reconnection already in progress or client stopped/disposed, do nothing
                return;
            }

            if (LostReconnectTimeout.HasValue)
            {
                var timeout = LostReconnectTimeout.Value;
                _logger.LogWarning(L("Listening websocket stream is lost. " +
                               "Waiting {timeout} sec before next reconnection try."), Name, timeout.TotalSeconds);
                await Task.Delay(timeout, token).ConfigureAwait(false);
            }

            // listening thread is lost, we have to reconnect
            _ = ReconnectSynchronized(ReconnectionType.Lost, false, causedException);
        }

        private bool ShouldIgnoreReconnection(WebSocket client)
        {
            // reconnection already in progress or client stopped/ disposed,
            var inProgress = _disposing || _reconnecting || _stopping;

            // already reconnected
            var differentClient = client != _client;

            return inProgress || differentClient;
        }

        private Encoding GetEncoding()
        {
            if (MessageEncoding == null)
                MessageEncoding = Encoding.UTF8;
            return MessageEncoding;
        }

        private ClientWebSocket? GetSpecificOrThrow(WebSocket? client)
        {
            if (client == null)
                return null;
            var specific = client as ClientWebSocket;
            if (specific == null)
                throw new WebsocketException("Cannot cast 'WebSocket' client to 'ClientWebSocket', " +
                                             "provide correct type via factory or don't use this property at all.");
            return specific;
        }

        private string L(string msg)
        {
            return $"[WEBSOCKET {{name}}] {msg}";
        }

        private DisconnectionType TranslateTypeToDisconnection(ReconnectionType type)
        {
            // beware enum indexes must correspond to each other
            return (DisconnectionType)type;
        }
    }
}<|MERGE_RESOLUTION|>--- conflicted
+++ resolved
@@ -466,11 +466,7 @@
                 do
                 {
                     ValueWebSocketReceiveResult result;
-<<<<<<< HEAD
                     var ms = MemoryStreamManager.GetStream();
-=======
-                    var ms = _memoryStreamManager.GetStream();
->>>>>>> 1bc98f08
 
                     while (true)
                     {
