--- conflicted
+++ resolved
@@ -1,25 +1,12 @@
 ﻿<Project Sdk="Microsoft.NET.Sdk">
 
   <PropertyGroup>
-<<<<<<< HEAD
-    <TargetFramework>netcoreapp3.1</TargetFramework>
-=======
     <TargetFramework>net6</TargetFramework>
->>>>>>> ab841fd4
 
     <IsPackable>false</IsPackable>
   </PropertyGroup>
 
   <ItemGroup>
-<<<<<<< HEAD
-    <PackageReference Include="Serilog.Extensions.Logging" Version="3.0.1" />
-    <PackageReference Include="Microsoft.NET.Test.Sdk" Version="15.7.2" />
-    <PackageReference Include="Serilog.Sinks.XUnit" Version="1.0.21" />
-    <PackageReference Include="xunit" Version="2.3.1" />
-    <PackageReference Include="xunit.runner.visualstudio" Version="2.3.1" />
-    <DotNetCliToolReference Include="dotnet-xunit" Version="2.3.1" />
-    <PackageReference Include="Microsoft.AspNetCore.Mvc.Testing" Version="3.1.0" />
-=======
     <PackageReference Include="Microsoft.NET.Test.Sdk" Version="17.0.0" />
     <PackageReference Include="Serilog.Sinks.XUnit" Version="2.0.4" />
     <PackageReference Include="xunit" Version="2.4.1" />
@@ -29,7 +16,6 @@
     </PackageReference>
     <DotNetCliToolReference Include="dotnet-xunit" Version="2.3.1" />
     <PackageReference Include="Microsoft.AspNetCore.Mvc.Testing" Version="6.0.0" />
->>>>>>> ab841fd4
   </ItemGroup>
 
   <ItemGroup>
