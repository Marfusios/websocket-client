--- conflicted
+++ resolved
@@ -1,9 +1,5 @@
 language: csharp
-<<<<<<< HEAD
-dotnet: 3.1
-=======
 dotnet: 6.0
->>>>>>> ab841fd4
 os: linux
 dist: xenial
 mono: none
